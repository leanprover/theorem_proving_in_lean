--- conflicted
+++ resolved
@@ -465,13 +465,8 @@
 #+BEGIN_SRC lean
 definition foo : (ℕ → ℕ) → ℕ := λ f, f 0
 
-<<<<<<< HEAD
 check foo    -- (ℕ → ℕ) → ℕ
 print foo    -- λ (f : ℕ → ℕ), f 0
-=======
-#check foo    -- ℕ
-#print foo    -- λ (f : ℕ → ℕ), f 0
->>>>>>> 7f5ec2b9
 #+END_SRC
 We can omit the type when Lean has enough information to infer it:
 #+BEGIN_SRC lean
